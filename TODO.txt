--- conflicted
+++ resolved
@@ -19,28 +19,22 @@
 for logging, monitoring, custom behavior injection and Prevent Prompt injection attacks
 
 API/Deployment Side:
-<<<<<<< HEAD
 3. Single command to run with api, production ready api (Fastapi), async first api design,
 uvicorn based  with proper logger, health checks, swagger/redocs docs ready,
 prometheus metrics ready, using best practices. Using env for control
 5. Single command to generate docker image, can be deployable
 anywhere, no vendor locked-in, no platform cost, deploy where you
 want
-=======
 3. Single command to run with api, production ready api (Fastapi) (Playground coming soon)
 5. Single command to generate docker image, can be deployable
 anywhere, no vendor lockedin, no platform cost, deploy where you
 want.
->>>>>>> dec3d651
 7. Easy to connect Authentication with the platform settings, JWT by default,
 Can be extend with any auth provider, just provide the class path we will setup.
 8. Control Over generated ID, UUID are 128 bit, but if you can control and use
 smaller ids, you can save a lot of space in DBs and indexes.
 9. All the class like state, message, tool calls are Pydantic models, easily
-<<<<<<< HEAD
 json serializable, easy to debug, log and store.
 10. Sentry Integration ready, just provide the DSN in the settings, all the exceptions
 will be sent to sentry with proper context.
-=======
-json serializable, easy to debug, log and store.
->>>>>>> dec3d651
+json serializable, easy to debug, log and store.