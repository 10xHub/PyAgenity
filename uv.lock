--- conflicted
+++ resolved
@@ -8,11 +8,7 @@
 
 [[package]]
 name = "10xscale-agentflow"
-<<<<<<< HEAD
-version = "0.4.3"
-=======
 version = "0.4.4"
->>>>>>> 6f8c0510
 source = { editable = "." }
 dependencies = [
     { name = "injectq" },
@@ -65,10 +61,7 @@
     { name = "asyncpg" },
     { name = "composio" },
     { name = "fastmcp" },
-<<<<<<< HEAD
-=======
     { name = "hypothesis" },
->>>>>>> 6f8c0510
     { name = "langchain-community" },
     { name = "langchain-core" },
     { name = "mcp" },
@@ -85,10 +78,7 @@
     { name = "pymdown-extensions" },
     { name = "pytest" },
     { name = "pytest-asyncio" },
-<<<<<<< HEAD
-=======
     { name = "pytest-benchmark" },
->>>>>>> 6f8c0510
     { name = "pytest-cov" },
     { name = "pytest-env" },
     { name = "pytest-xdist" },
@@ -124,10 +114,7 @@
     { name = "asyncpg", specifier = ">=0.30.0" },
     { name = "composio", specifier = ">=0.8.15" },
     { name = "fastmcp", specifier = ">=2.12.3" },
-<<<<<<< HEAD
-=======
     { name = "hypothesis", specifier = ">=6.100.0" },
->>>>>>> 6f8c0510
     { name = "langchain-community", specifier = ">=0.3.29" },
     { name = "langchain-core", specifier = ">=0.3.76" },
     { name = "mcp", specifier = ">=1.14.1" },
@@ -144,10 +131,7 @@
     { name = "pymdown-extensions" },
     { name = "pytest", specifier = ">=8.4.2" },
     { name = "pytest-asyncio", specifier = ">=1.2.0" },
-<<<<<<< HEAD
-=======
     { name = "pytest-benchmark", specifier = ">=5.1.0" },
->>>>>>> 6f8c0510
     { name = "pytest-cov", specifier = ">=7.0.0" },
     { name = "pytest-env", specifier = ">=1.1.5" },
     { name = "pytest-xdist", specifier = ">=3.8.0" },
@@ -2256,8 +2240,6 @@
 ]
 
 [[package]]
-<<<<<<< HEAD
-=======
 name = "py-cpuinfo"
 version = "9.0.0"
 source = { registry = "https://pypi.org/simple" }
@@ -2267,7 +2249,6 @@
 ]
 
 [[package]]
->>>>>>> 6f8c0510
 name = "pycparser"
 version = "2.23"
 source = { registry = "https://pypi.org/simple" }
